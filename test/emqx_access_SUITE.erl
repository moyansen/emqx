%%--------------------------------------------------------------------
%% Copyright (c) 2013-2018 EMQ Enterprise, Inc. (http://emqtt.io)
%%
%% Licensed under the Apache License, Version 2.0 (the "License");
%% you may not use this file except in compliance with the License.
%% You may obtain a copy of the License at
%%
%%     http://www.apache.org/licenses/LICENSE-2.0
%%
%% Unless required by applicable law or agreed to in writing, software
%% distributed under the License is distributed on an "AS IS" BASIS,
%% WITHOUT WARRANTIES OR CONDITIONS OF ANY KIND, either express or implied.
%% See the License for the specific language governing permissions and
%% limitations under the License.
%%--------------------------------------------------------------------

-module(emqx_access_SUITE).

-compile(export_all).
-compile(nowarn_export_all).

-include("emqx.hrl").

-include_lib("common_test/include/ct.hrl").
-include_lib("eunit/include/eunit.hrl").

-define(AC, emqx_access_control).
-define(CACHE, emqx_acl_cache).

-import(emqx_access_rule, [compile/1, match/3]).

all() ->
    [{group, access_control},
     {group, acl_cache},
     {group, access_control_cache_mode},
     {group, access_rule}
     ].

groups() ->
    [{access_control, [sequence],
       [reload_acl,
        register_mod,
        unregister_mod,
        check_acl_1,
        check_acl_2
        ]},
     {access_control_cache_mode, [],
       [
        acl_cache_basic,
        acl_cache_expiry,
        acl_cache_cleanup,
        acl_cache_full
        ]},
     {acl_cache, [], [
       put_get_del_cache,
       cache_update,
       cache_expiry,
       cache_replacement,
       cache_cleanup,
       cache_auto_emtpy,
       cache_auto_cleanup
     ]},
     {access_rule, [],
       [compile_rule,
        match_rule]}].

init_per_group(Group, Config) when  Group =:= access_control;
                                    Group =:= access_control_cache_mode ->
    prepare_config(Group),
    application:load(emqx),
    Config;
init_per_group(_Group, Config) ->
    Config.

prepare_config(Group = access_control) ->
    set_acl_config_file(Group),
    application:set_env(emqx, enable_acl_cache, false);
prepare_config(Group = access_control_cache_mode) ->
    set_acl_config_file(Group),
    application:set_env(emqx, enable_acl_cache, true),
    application:set_env(emqx, acl_cache_max_size, 100).

set_acl_config_file(_Group) ->
    Rules = [{allow, {ipaddr, "127.0.0.1"}, subscribe, ["$SYS/#", "#"]},
             {allow, {user, "testuser"}, subscribe, ["a/b/c", "d/e/f/#"]},
             {allow, {user, "admin"}, pubsub, ["a/b/c", "d/e/f/#"]},
             {allow, {client, "testClient"}, subscribe, ["testTopics/testClient"]},
             {allow, all, subscribe, ["clients/%c"]},
             {allow, all, pubsub, ["users/%u/#"]},
             {deny, all, subscribe, ["$SYS/#", "#"]},
             {deny, all}],
    write_config("access_SUITE_acl.conf", Rules),
    application:set_env(emqx, acl_file, "access_SUITE_acl.conf").


write_config(Filename, Terms) ->
    file:write_file(Filename, [io_lib:format("~tp.~n", [Term]) || Term <- Terms]).

end_per_group(_Group, Config) ->
    Config.

init_per_testcase(_TestCase, Config) ->
    {ok, _Pid} = ?AC:start_link(),
    Config.
end_per_testcase(_TestCase, _Config) ->
    ok.

per_testcase_config(acl_cache_full, Config) ->
    Config;
per_testcase_config(_TestCase, Config) ->
    Config.


%%--------------------------------------------------------------------
%% emqx_access_control
%%--------------------------------------------------------------------

reload_acl(_) ->
    [ok] = ?AC:reload_acl().

register_mod(_) ->
    ok = ?AC:register_mod(acl, emqx_acl_test_mod, []),
    {error, already_existed} = ?AC:register_mod(acl, emqx_acl_test_mod, []),
    {emqx_acl_test_mod, _, 0} = hd(?AC:lookup_mods(acl)),
    ok = ?AC:register_mod(auth, emqx_auth_anonymous_test_mod,[]),
    ok = ?AC:register_mod(auth, emqx_auth_dashboard, [], 99),
    [{emqx_auth_dashboard, _, 99},
     {emqx_auth_anonymous_test_mod, _, 0}] = ?AC:lookup_mods(auth).

unregister_mod(_) ->
    ok = ?AC:register_mod(acl, emqx_acl_test_mod, []),
    {emqx_acl_test_mod, _, 0} = hd(?AC:lookup_mods(acl)),
    ok = ?AC:unregister_mod(acl, emqx_acl_test_mod),
    timer:sleep(5),
    {emqx_acl_internal, _, 0}= hd(?AC:lookup_mods(acl)),
    ok = ?AC:register_mod(auth, emqx_auth_anonymous_test_mod,[]),
    [{emqx_auth_anonymous_test_mod, _, 0}] = ?AC:lookup_mods(auth),

    ok = ?AC:unregister_mod(auth, emqx_auth_anonymous_test_mod),
    timer:sleep(5),
    [] = ?AC:lookup_mods(auth).

<<<<<<< HEAD
check_acl_1(_) ->
    SelfUser = #client{id = <<"client1">>, username = <<"testuser">>},
    allow = ?AC:check_acl(SelfUser, subscribe, <<"users/testuser/1">>),
    allow = ?AC:check_acl(SelfUser, subscribe, <<"clients/client1">>),
    deny = ?AC:check_acl(SelfUser, subscribe, <<"clients/client1/x/y">>),
    allow = ?AC:check_acl(SelfUser, publish, <<"users/testuser/1">>),
    allow = ?AC:check_acl(SelfUser, subscribe, <<"a/b/c">>).
check_acl_2(_) ->
    SelfUser = #client{id = <<"client2">>, username = <<"xyz">>},
    deny = ?AC:check_acl(SelfUser, subscribe, <<"a/b/c">>).

acl_cache_basic(_) ->
    SelfUser = #client{id = <<"client1">>, username = <<"testuser">>},
    not_found = ?CACHE:get_acl_cache(subscribe, <<"users/testuser/1">>),
    not_found = ?CACHE:get_acl_cache(subscribe, <<"clients/client1">>),

    allow = ?AC:check_acl(SelfUser, subscribe, <<"users/testuser/1">>),
    allow = ?AC:check_acl(SelfUser, subscribe, <<"clients/client1">>),

    allow = ?CACHE:get_acl_cache(subscribe, <<"users/testuser/1">>),
    allow = ?CACHE:get_acl_cache(subscribe, <<"clients/client1">>),
    ok.

acl_cache_expiry(_) ->
    application:set_env(emqx, acl_cache_ttl, 100),

    SelfUser = #client{id = <<"client1">>, username = <<"testuser">>},
    allow = ?AC:check_acl(SelfUser, subscribe, <<"clients/client1">>),
    allow = ?CACHE:get_acl_cache(subscribe, <<"clients/client1">>),
    ct:sleep(150),
    not_found = ?CACHE:get_acl_cache(subscribe, <<"clients/client1">>),
    ok.

acl_cache_full(_) ->
    application:set_env(emqx, acl_cache_max_size, 1),

    SelfUser = #client{id = <<"client1">>, username = <<"testuser">>},
    allow = ?AC:check_acl(SelfUser, subscribe, <<"users/testuser/1">>),
    allow = ?AC:check_acl(SelfUser, subscribe, <<"clients/client1">>),

    %% the older ones (the <<"users/testuser/1">>) will be evicted first
    not_found = ?CACHE:get_acl_cache(subscribe, <<"users/testuser/1">>),
    allow = ?CACHE:get_acl_cache(subscribe, <<"clients/client1">>),
    ok.

acl_cache_cleanup(_) ->
    %% The acl cache will try to evict memory, if the size is full and the newest
    %%   cache entry is expired
    application:set_env(emqx, acl_cache_ttl, 100),
    application:set_env(emqx, acl_cache_max_size, 2),

    SelfUser = #client{id = <<"client1">>, username = <<"testuser">>},
    allow = ?AC:check_acl(SelfUser, subscribe, <<"users/testuser/1">>),
    allow = ?AC:check_acl(SelfUser, subscribe, <<"clients/client1">>),

    allow = ?CACHE:get_acl_cache(subscribe, <<"users/testuser/1">>),
    allow = ?CACHE:get_acl_cache(subscribe, <<"clients/client1">>),

    ct:sleep(150),
    %% now the cache is full and the newest one - "clients/client1"
    %%  should be expired, so we'll empty the cache before putting
    %%  the next cache entry
    deny = ?AC:check_acl(SelfUser, subscribe, <<"#">>),

    not_found = ?CACHE:get_acl_cache(subscribe, <<"users/testuser/1">>),
    not_found = ?CACHE:get_acl_cache(subscribe, <<"clients/client1">>),
    deny = ?CACHE:get_acl_cache(subscribe, <<"#">>),
    ok.

put_get_del_cache(_) ->
    application:set_env(emqx, acl_cache_ttl, 300000),
    application:set_env(emqx, acl_cache_max_size, 30),

    not_found = ?CACHE:get_acl_cache(publish, <<"a">>),
    ok = ?CACHE:put_acl_cache(publish, <<"a">>, allow),
    allow = ?CACHE:get_acl_cache(publish, <<"a">>),

    not_found = ?CACHE:get_acl_cache(subscribe, <<"b">>),
    ok = ?CACHE:put_acl_cache(subscribe, <<"b">>, deny),
    deny = ?CACHE:get_acl_cache(subscribe, <<"b">>),

    2 = ?CACHE:get_cache_size(),
    ?assertEqual(?CACHE:cache_k(subscribe, <<"b">>), ?CACHE:get_newest_key()).

cache_expiry(_) ->
    application:set_env(emqx, acl_cache_ttl, 100),
    application:set_env(emqx, acl_cache_max_size, 30),
    ok = ?CACHE:put_acl_cache(subscribe, <<"a">>, allow),
    allow = ?CACHE:get_acl_cache(subscribe, <<"a">>),

    ct:sleep(150),
    not_found = ?CACHE:get_acl_cache(subscribe, <<"a">>),

    ok = ?CACHE:put_acl_cache(subscribe, <<"a">>, deny),
    deny = ?CACHE:get_acl_cache(subscribe, <<"a">>),

    ct:sleep(150),
    not_found = ?CACHE:get_acl_cache(subscribe, <<"a">>).

cache_update(_) ->
    application:set_env(emqx, acl_cache_ttl, 300000),
    application:set_env(emqx, acl_cache_max_size, 30),
    [] = ?CACHE:dump_acl_cache(),

    ok = ?CACHE:put_acl_cache(subscribe, <<"a">>, allow),
    ok = ?CACHE:put_acl_cache(publish, <<"b">>, allow),
    ok = ?CACHE:put_acl_cache(publish, <<"c">>, allow),
    3 = ?CACHE:get_cache_size(),
    ?assertEqual(?CACHE:cache_k(publish, <<"c">>), ?CACHE:get_newest_key()),

    %% update the 2nd one
    ok = ?CACHE:put_acl_cache(publish, <<"b">>, allow),
    ct:pal("dump acl cache: ~p~n", [?CACHE:dump_acl_cache()]),

    3 = ?CACHE:get_cache_size(),
    ?assertEqual(?CACHE:cache_k(publish, <<"b">>), ?CACHE:get_newest_key()),
    ?assertEqual(?CACHE:cache_k(subscribe, <<"a">>), ?CACHE:get_oldest_key()).

cache_replacement(_) ->
    application:set_env(emqx, acl_cache_ttl, 300000),
    application:set_env(emqx, acl_cache_max_size, 3),
    ok = ?CACHE:put_acl_cache(subscribe, <<"a">>, allow),
    ok = ?CACHE:put_acl_cache(publish, <<"b">>, allow),
    ok = ?CACHE:put_acl_cache(publish, <<"c">>, allow),
    allow = ?CACHE:get_acl_cache(subscribe, <<"a">>),
    allow = ?CACHE:get_acl_cache(publish, <<"b">>),
    allow = ?CACHE:get_acl_cache(publish, <<"c">>),
    3 = ?CACHE:get_cache_size(),
    ?assertEqual(?CACHE:cache_k(publish, <<"c">>), ?CACHE:get_newest_key()),

    ok = ?CACHE:put_acl_cache(publish, <<"d">>, deny),
    3 = ?CACHE:get_cache_size(),
    ?assertEqual(?CACHE:cache_k(publish, <<"d">>), ?CACHE:get_newest_key()),
    ?assertEqual(?CACHE:cache_k(publish, <<"b">>), ?CACHE:get_oldest_key()),

    ok = ?CACHE:put_acl_cache(publish, <<"e">>, deny),
    3 = ?CACHE:get_cache_size(),
    ?assertEqual(?CACHE:cache_k(publish, <<"e">>), ?CACHE:get_newest_key()),
    ?assertEqual(?CACHE:cache_k(publish, <<"c">>), ?CACHE:get_oldest_key()),

    not_found = ?CACHE:get_acl_cache(subscribe, <<"a">>),
    not_found = ?CACHE:get_acl_cache(publish, <<"b">>),
    allow = ?CACHE:get_acl_cache(publish, <<"c">>).

cache_cleanup(_) ->
    application:set_env(emqx, acl_cache_ttl, 100),
    application:set_env(emqx, acl_cache_max_size, 30),
    ok = ?CACHE:put_acl_cache(subscribe, <<"a">>, allow),
    ok = ?CACHE:put_acl_cache(publish, <<"b">>, allow),
    ct:sleep(150),
    ok = ?CACHE:put_acl_cache(publish, <<"c">>, allow),
    3 = ?CACHE:get_cache_size(),

    ?CACHE:cleanup_acl_cache(),
    ?assertEqual(?CACHE:cache_k(publish, <<"c">>), ?CACHE:get_oldest_key()),
    1 = ?CACHE:get_cache_size().

cache_auto_emtpy(_) ->
    %% verify cache is emptied when cache full and even the newest
    %%   one is expired.
    application:set_env(emqx, acl_cache_ttl, 100),
    application:set_env(emqx, acl_cache_max_size, 3),
    ok = ?CACHE:put_acl_cache(subscribe, <<"a">>, allow),
    ok = ?CACHE:put_acl_cache(publish, <<"b">>, allow),
    ok = ?CACHE:put_acl_cache(publish, <<"c">>, allow),
    3 = ?CACHE:get_cache_size(),

    ct:sleep(150),
    ok = ?CACHE:put_acl_cache(subscribe, <<"d">>, deny),
    1 = ?CACHE:get_cache_size().

cache_auto_cleanup(_) ->
    %% verify we'll cleanup expired entries when we got a exipired acl
    %%   from cache.
    application:set_env(emqx, acl_cache_ttl, 100),
    application:set_env(emqx, acl_cache_max_size, 30),
    ok = ?CACHE:put_acl_cache(subscribe, <<"a">>, allow),
    ok = ?CACHE:put_acl_cache(publish, <<"b">>, allow),
    ct:sleep(150),
    ok = ?CACHE:put_acl_cache(publish, <<"c">>, allow),
    ok = ?CACHE:put_acl_cache(publish, <<"d">>, deny),
    4 = ?CACHE:get_cache_size(),

    %% "a" and "b" expires, while "c" and "d" not
    not_found = ?CACHE:get_acl_cache(publish, <<"b">>),
    2 = ?CACHE:get_cache_size(),

    ct:sleep(150), %% now "c" and "d" expires
    not_found = ?CACHE:get_acl_cache(publish, <<"c">>),
    0 = ?CACHE:get_cache_size().
=======
check_acl(_) ->
    User1 = #client{id = <<"client1">>, username = <<"testuser">>},
    User2 = #client{id = <<"client2">>, username = <<"xyz">>},
    allow = ?AC:check_acl(User1, subscribe, <<"users/testuser/1">>),
    allow = ?AC:check_acl(User1, subscribe, <<"clients/client1">>),
    allow = ?AC:check_acl(User1, subscribe, <<"clients/client1/x/y">>),
    allow = ?AC:check_acl(User1, publish, <<"users/testuser/1">>),
    allow = ?AC:check_acl(User1, subscribe, <<"a/b/c">>),
    allow = ?AC:check_acl(User2, subscribe, <<"a/b/c">>).
>>>>>>> 95d36d02

%%--------------------------------------------------------------------
%% emqx_access_rule
%%--------------------------------------------------------------------

compile_rule(_) ->

    {allow, {'and', [{ipaddr, {{127,0,0,1}, {127,0,0,1}, 32}},
                     {user, <<"user">>}]}, subscribe, [ [<<"$SYS">>, '#'], ['#'] ]} =
        compile({allow, {'and', [{ipaddr, "127.0.0.1"}, {user, <<"user">>}]}, subscribe, ["$SYS/#", "#"]}),
    {allow, {'or', [{ipaddr, {{127,0,0,1}, {127,0,0,1}, 32}},
                    {user, <<"user">>}]}, subscribe, [ [<<"$SYS">>, '#'], ['#'] ]} =
        compile({allow, {'or', [{ipaddr, "127.0.0.1"}, {user, <<"user">>}]}, subscribe, ["$SYS/#", "#"]}),

    {allow, {ipaddr, {{127,0,0,1}, {127,0,0,1}, 32}}, subscribe, [ [<<"$SYS">>, '#'], ['#'] ]} =
        compile({allow, {ipaddr, "127.0.0.1"}, subscribe, ["$SYS/#", "#"]}),
    {allow, {user, <<"testuser">>}, subscribe, [ [<<"a">>, <<"b">>, <<"c">>], [<<"d">>, <<"e">>, <<"f">>, '#'] ]} =
        compile({allow, {user, "testuser"}, subscribe, ["a/b/c", "d/e/f/#"]}),
    {allow, {user, <<"admin">>}, pubsub, [ [<<"d">>, <<"e">>, <<"f">>, '#'] ]} =
        compile({allow, {user, "admin"}, pubsub, ["d/e/f/#"]}),
    {allow, {client, <<"testClient">>}, publish, [ [<<"testTopics">>, <<"testClient">>] ]} =
        compile({allow, {client, "testClient"}, publish, ["testTopics/testClient"]}),
    {allow, all, pubsub, [{pattern, [<<"clients">>, <<"%c">>]}]} =
        compile({allow, all, pubsub, ["clients/%c"]}),
    {allow, all, subscribe, [{pattern, [<<"users">>, <<"%u">>, '#']}]} =
        compile({allow, all, subscribe, ["users/%u/#"]}),
    {deny, all, subscribe, [ [<<"$SYS">>, '#'], ['#'] ]} =
        compile({deny, all, subscribe, ["$SYS/#", "#"]}),
    {allow, all} = compile({allow, all}),
    {deny, all} = compile({deny, all}).

match_rule(_) ->
    User = #client{peername = {{127,0,0,1}, 2948}, id = <<"testClient">>, username = <<"TestUser">>},
    User2 = #client{peername = {{192,168,0,10}, 3028}, id = <<"testClient">>, username = <<"TestUser">>},
<<<<<<< HEAD

=======
    
>>>>>>> 95d36d02
    {matched, allow} = match(User, <<"Test/Topic">>, {allow, all}),
    {matched, deny} = match(User, <<"Test/Topic">>, {deny, all}),
    {matched, allow} = match(User, <<"Test/Topic">>, compile({allow, {ipaddr, "127.0.0.1"}, subscribe, ["$SYS/#", "#"]})),
    {matched, allow} = match(User2, <<"Test/Topic">>, compile({allow, {ipaddr, "192.168.0.1/24"}, subscribe, ["$SYS/#", "#"]})),
    {matched, allow} = match(User, <<"d/e/f/x">>, compile({allow, {user, "TestUser"}, subscribe, ["a/b/c", "d/e/f/#"]})),
    nomatch = match(User, <<"d/e/f/x">>, compile({allow, {user, "admin"}, pubsub, ["d/e/f/#"]})),
    {matched, allow} = match(User, <<"testTopics/testClient">>, compile({allow, {client, "testClient"}, publish, ["testTopics/testClient"]})),
    {matched, allow} = match(User, <<"clients/testClient">>, compile({allow, all, pubsub, ["clients/%c"]})),
    {matched, allow} = match(#client{username = <<"user2">>}, <<"users/user2/abc/def">>,
                             compile({allow, all, subscribe, ["users/%u/#"]})),
    {matched, deny} = match(User, <<"d/e/f">>, compile({deny, all, subscribe, ["$SYS/#", "#"]})),
    Rule = compile({allow, {'and', [{ipaddr, "127.0.0.1"}, {user, <<"WrongUser">>}]}, publish, <<"Topic">>}),
    nomatch = match(User, <<"Topic">>, Rule),
    AndRule = compile({allow, {'and', [{ipaddr, "127.0.0.1"}, {user, <<"TestUser">>}]}, publish, <<"Topic">>}),
    {matched, allow} = match(User, <<"Topic">>, AndRule),
    OrRule = compile({allow, {'or', [{ipaddr, "127.0.0.1"}, {user, <<"WrongUser">>}]}, publish, ["Topic"]}),
    {matched, allow} = match(User, <<"Topic">>, OrRule).<|MERGE_RESOLUTION|>--- conflicted
+++ resolved
@@ -140,7 +140,6 @@
     timer:sleep(5),
     [] = ?AC:lookup_mods(auth).
 
-<<<<<<< HEAD
 check_acl_1(_) ->
     SelfUser = #client{id = <<"client1">>, username = <<"testuser">>},
     allow = ?AC:check_acl(SelfUser, subscribe, <<"users/testuser/1">>),
@@ -331,17 +330,6 @@
     ct:sleep(150), %% now "c" and "d" expires
     not_found = ?CACHE:get_acl_cache(publish, <<"c">>),
     0 = ?CACHE:get_cache_size().
-=======
-check_acl(_) ->
-    User1 = #client{id = <<"client1">>, username = <<"testuser">>},
-    User2 = #client{id = <<"client2">>, username = <<"xyz">>},
-    allow = ?AC:check_acl(User1, subscribe, <<"users/testuser/1">>),
-    allow = ?AC:check_acl(User1, subscribe, <<"clients/client1">>),
-    allow = ?AC:check_acl(User1, subscribe, <<"clients/client1/x/y">>),
-    allow = ?AC:check_acl(User1, publish, <<"users/testuser/1">>),
-    allow = ?AC:check_acl(User1, subscribe, <<"a/b/c">>),
-    allow = ?AC:check_acl(User2, subscribe, <<"a/b/c">>).
->>>>>>> 95d36d02
 
 %%--------------------------------------------------------------------
 %% emqx_access_rule
@@ -376,11 +364,7 @@
 match_rule(_) ->
     User = #client{peername = {{127,0,0,1}, 2948}, id = <<"testClient">>, username = <<"TestUser">>},
     User2 = #client{peername = {{192,168,0,10}, 3028}, id = <<"testClient">>, username = <<"TestUser">>},
-<<<<<<< HEAD
-
-=======
-    
->>>>>>> 95d36d02
+
     {matched, allow} = match(User, <<"Test/Topic">>, {allow, all}),
     {matched, deny} = match(User, <<"Test/Topic">>, {deny, all}),
     {matched, allow} = match(User, <<"Test/Topic">>, compile({allow, {ipaddr, "127.0.0.1"}, subscribe, ["$SYS/#", "#"]})),
